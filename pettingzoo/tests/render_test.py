--- conflicted
+++ resolved
@@ -7,7 +7,6 @@
     assert render_modes is not None, "Environment's that support rendering must define render modes in metadata"
     env.reset(observe=False)
     for mode in render_modes:
-<<<<<<< HEAD
         for agent in env.agent_iter(env.num_agents*5):
             reward, done, info = env.last()
             if not done and 'legal_moves' in env.infos[agent]:
@@ -15,17 +14,6 @@
             else:
                 action = env.action_spaces[agent].sample()
             env.step(action, observe=False)
-            env.render(mode=mode)
-        env.reset()
-=======
-        for _ in range(10):
-            for agent in env.agent_iter(env.num_agents):
-                reward, done, info = env.last()
-                if not done and 'legal_moves' in env.infos[agent]:
-                    action = random.choice(env.infos[agent]['legal_moves'])
-                else:
-                    action = env.action_spaces[agent].sample()
-                env.step(action, observe=False)
-                res = env.render(mode=mode)
-                assert isinstance(res,np.ndarray) or isinstance(res,str), "render must return numpy array containing image or a string, got {}".format(res)
->>>>>>> f2ff6ab2
+            res = env.render(mode=mode)
+            assert isinstance(res,np.ndarray) or isinstance(res,str), "render must return numpy array containing image or a string, got {}".format(res)
+        env.reset()