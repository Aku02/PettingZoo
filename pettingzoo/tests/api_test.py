import pettingzoo
from pettingzoo.utils import agent_selector
import warnings
import numpy as np
from copy import copy
import gym
import random
import re
import os


def test_observation(observation, observation_0):
    if isinstance(observation, np.ndarray):
        if np.isinf(observation).any():
            warnings.warn("Observation contains infinity (np.inf) or negative infinity (-np.inf)")
        if np.isnan(observation).any():
            warnings.warn("Observation contains NaNs")
        if len(observation.shape) > 3:
            warnings.warn("Observation has more than 3 dimensions")
        if observation.shape == (0,):
            assert False, "Observation can not be an empty array"
        if observation.shape == (1,):
            warnings.warn("Observation is a single number")
        if not isinstance(observation, observation_0.__class__):
            warnings.warn("Observations between agents are different classes")
        if (observation.shape != observation_0.shape) and (len(observation.shape) == len(observation_0.shape)):
            warnings.warn("Observations are different shapes")
        if len(observation.shape) != len(observation_0.shape):
            warnings.warn("Observations have different number of dimensions")
        if not np.can_cast(observation.dtype, np.dtype("float64")):
            warnings.warn("Observation numpy array is not a numeric dtype")
        if np.array_equal(observation, np.zeros(observation.shape)):
            warnings.warn("Observation numpy array is all zeros.")
        if not np.all(observation >= 0) and ((len(observation.shape) == 2) or (len(observation.shape) == 3 and observation.shape[2] == 1) or (len(observation.shape) == 3 and observation.shape[2] == 3)):
            warnings.warn("The observation contains negative numbers and is in the shape of a graphical observation. This might be a bad thing.")
    else:
        warnings.warn("Observation is not NumPy array")


def test_observation_action_spaces(env, agent_0):
    assert isinstance(env.action_spaces, dict), "action_spaces must be a dict"
    assert isinstance(env.observation_spaces, dict), "observation_spaces must be a dict"
    assert len(env.observation_spaces) == len(env.action_spaces) == len(env.agents), "observation_spaces, action_spaces, and agents must have the same length"

    for agent in env.agents:
        assert isinstance(env.observation_spaces[agent], gym.spaces.Space), "Observation space for each agent must extend gym.spaces.Space"
        assert isinstance(env.action_spaces[agent], gym.spaces.Space), "Agent space for each agent must extend gym.spaces.Space"
        if not (isinstance(env.observation_spaces[agent], gym.spaces.Box) or isinstance(env.observation_spaces[agent], gym.spaces.Discrete)):
            warnings.warn("Observation space for each agent probably should be gym.spaces.box or gym.spaces.discrete")
        if not (isinstance(env.action_spaces[agent], gym.spaces.Box) or isinstance(env.action_spaces[agent], gym.spaces.Discrete)):
            warnings.warn("Action space for each agent probably should be gym.spaces.box or gym.spaces.discrete")
        if (not isinstance(agent, str)) and agent != 'env':
            warnings.warn("Agent's are recommended to have numbered string names, like player_0")
        if not isinstance(agent, str) or not re.match("[a-z]+_[0-9]+", agent):  # regex for ending in _<integer>
            warnings.warn("We recommend agents to be named in the format <descriptor>_<number>, like \"player_0\"")
        if not isinstance(env.observation_spaces[agent], env.observation_spaces[agent_0].__class__):
            warnings.warn("The class of observation spaces is different between two agents")
        if not isinstance(env.action_spaces[agent], env.action_spaces[agent_0].__class__):
            warnings.warn("The class of action spaces is different between two agents")
        if env.observation_spaces[agent] != env.observation_spaces[agent_0]:
            warnings.warn("Agents have different observation space sizes")
        if env.action_spaces[agent] != env.action_spaces[agent_0]:
            warnings.warn("Agents have different action space sizes")

        if isinstance(env.action_spaces[agent], gym.spaces.Box):
            if np.any(np.equal(env.action_spaces[agent].low, -np.inf)):
                warnings.warn("Agent's minimum action space value is -infinity. This is probably too low.")
            if np.any(np.equal(env.action_spaces[agent].high, np.inf)):
                warnings.warn("Agent's maxmimum action space value is infinity. This is probably too high")
            if np.any(np.equal(env.action_spaces[agent].low, env.action_spaces[agent].high)):
                warnings.warn("Agent's maximum and minimum action space values are equal")
            if np.any(np.greater(env.action_spaces[agent].low, env.action_spaces[agent].high)):
                assert False, "Agent's minimum action space value is greater than it's maximum"
            if env.action_spaces[agent].low.shape != env.action_spaces[agent].shape:
                assert False, "Agent's action_space.low and action_space have different shapes"
            if env.action_spaces[agent].high.shape != env.action_spaces[agent].shape:
                assert False, "Agent's action_space.high and action_space have different shapes"

        if isinstance(env.observation_spaces[agent], gym.spaces.Box):
            if np.any(np.equal(env.observation_spaces[agent].low, -np.inf)):
                warnings.warn("Agent's minimum observation space value is -infinity. This is probably too low.")
            if np.any(np.equal(env.observation_spaces[agent].high, np.inf)):
                warnings.warn("Agent's maxmimum observation space value is infinity. This is probably too high")
            if np.any(np.equal(env.observation_spaces[agent].low, env.observation_spaces[agent].high)):
                warnings.warn("Agent's maximum and minimum observation space values are equal")
            if np.any(np.greater(env.observation_spaces[agent].low, env.observation_spaces[agent].high)):
                assert False, "Agent's minimum observation space value is greater than it's maximum"
            if env.observation_spaces[agent].low.shape != env.observation_spaces[agent].shape:
                assert False, "Agent's observation_space.low and observation_space have different shapes"
            if env.observation_spaces[agent].high.shape != env.observation_spaces[agent].shape:
                assert False, "Agent's observation_space.high and observation_space have different shapes"


def test_reward(reward):
    if not (isinstance(reward, int) or isinstance(reward, float)) and not isinstance(np.dtype(reward), np.dtype) and not isinstance(reward, np.ndarray):
        warnings.warn("Reward should be int, float, NumPy dtype or NumPy array")
    if isinstance(reward, np.ndarray):
        if isinstance(reward, np.ndarray) and not reward.shape == (1,):
            assert False, "Rewards can only be one number"
        if np.isinf(reward):
            assert False, "Reward must be finite"
        if np.isnan(reward):
            assert False, "Rewards cannot be NaN"
        if not np.can_cast(reward.dtype, np.dtype("float64")):
            assert False, "Reward NumPy array is not a numeric dtype"


def test_rewards_dones(env, agent_0):
    for agent in env.agents:
        assert isinstance(env.dones[agent], bool), "Agent's values in dones must be True or False"
        assert isinstance(env.rewards[agent], env.rewards[agent_0].__class__), "Rewards for each agent must be of the same class"
        test_reward(env.rewards[agent])


def play_test(env, observation_0):
    prev_observe = env.reset()
<<<<<<< HEAD
    for agent in env.agent_iter(env.num_agents):  # step through every agent once with observe=True
=======
    for agent in env.agent_order:  # step through every agent once with observe=True
        assert agent == env.agent_selection
>>>>>>> 98e44074
        if 'legal_moves' in env.infos[agent]:
            action = random.choice(env.infos[agent]['legal_moves'])
        else:
            action = env.action_spaces[agent].sample()
        next_observe = env.step(action)
        if isinstance(env.observation_spaces[agent], gym.spaces.Box):
            assert env.observation_spaces[agent].dtype == prev_observe.dtype
        if not env.observation_spaces[agent].contains(prev_observe):
            print("Out of bounds observation: ", prev_observe)

        assert env.observation_spaces[agent].contains(prev_observe), "Agent's observation is outside of it's observation space"
        test_observation(prev_observe, observation_0)
        prev_observe = next_observe
        if not isinstance(env.infos[agent], dict):
            warnings.warn("The info of each agent should be a dict, use {} if you aren't using info")
        assert env.num_agents == len(env.agents), "env.num_agents is not equal to len(env.agents)"

    env.reset()
    reward_0 = env.rewards[env.agent_selection]
    for _ in range(env.num_agents):
        agent = env.agent_selection
        if 'legal_moves' in env.infos[agent]:
            action = random.choice(env.infos[agent]['legal_moves'])
        else:
            action = env.action_spaces[agent].sample()
        reward, done, info = env.last()
        assert isinstance(done, bool), "Done from last is not True or False"
        assert reward == env.rewards[agent], "Reward from last() and rewards[agent] do not match"
        assert done == env.dones[agent], "Done from last() and rewards[agent] do not match"
        assert info == env.infos[agent], "Info from last() and infos[agent] do not match"
        assert isinstance(env.rewards[agent], reward_0.__class__), "Rewards for each agent must be of the same class"
        test_reward(reward)
        observation = env.step(action, observe=False)
        assert observation is None, "step(observe=False) must not return anything"


def api_test(env, render=False, verbose_progress=False):
    def progress_report(msg):
        if verbose_progress:
            print(msg)

    print("Starting API test")
    env_agent_sel = copy(env)

    env.reset()

    assert isinstance(env, pettingzoo.AECEnv), "Env must be an instance of pettingzoo.AECEnv"

    # do this before reset
    observation = env.reset(observe=False)
    assert observation is None, "reset(observe=False) must not return anything"
    assert not any(env.dones.values()), "dones must all be False after reset"

    assert isinstance(env.num_agents, int), "num_agents must be an integer"
    assert env.num_agents != 0, "Your environment should have a nonzero number of agents"
    assert env.num_agents > 0, "Your environment can't have a negative number of agents"

    observation_0 = env.reset()
    test_observation(observation_0, observation_0)

    progress_report("Finished test_observation")

    agent_0 = env.agent_selection

    test_observation_action_spaces(env, agent_0)

    progress_report("Finished test_observation_action_spaces")

    play_test(env, observation_0)

    progress_report("Finished play test")

    assert isinstance(env.rewards, dict), "rewards must be a dict"
    assert isinstance(env.dones, dict), "dones must be a dict"
    assert isinstance(env.infos, dict), "infos must be a dict"

    assert len(env.rewards) == len(env.dones) == len(env.infos) == len(env.agents), "rewards, dones, infos and agents must have the same length"

    test_rewards_dones(env, agent_0)

    progress_report("Finished test_rewards_dones")

    # test that if env has overridden render(), they must have overridden close() as well
    base_render = pettingzoo.utils.env.AECEnv.render
    base_close = pettingzoo.utils.env.AECEnv.close
    if base_render != env.__class__.render:
        assert (base_close != env.__class__.close), "If render method defined, then close method required"
    else:
        warnings.warn("Environment has not defined a render() method")

    print("Passed API test")<|MERGE_RESOLUTION|>--- conflicted
+++ resolved
@@ -114,12 +114,7 @@
 
 def play_test(env, observation_0):
     prev_observe = env.reset()
-<<<<<<< HEAD
     for agent in env.agent_iter(env.num_agents):  # step through every agent once with observe=True
-=======
-    for agent in env.agent_order:  # step through every agent once with observe=True
-        assert agent == env.agent_selection
->>>>>>> 98e44074
         if 'legal_moves' in env.infos[agent]:
             action = random.choice(env.infos[agent]['legal_moves'])
         else:
