--- conflicted
+++ resolved
@@ -1,4 +1,3 @@
-<<<<<<< HEAD
 import copy
 import itertools
 import warnings
@@ -8,7 +7,6 @@
 
 from pettingzoo import AECEnv
 from pettingzoo.utils import wrappers
-from pettingzoo.utils.agent_selector import agent_selector
 
 
 def env():
@@ -279,7 +277,7 @@
 class CheckersRules:
 
     size = 8
-    n_positions = int(size**2 // 2)
+    n_positions = int(size ** 2 // 2)
     n_per_row = int(size // 2)
 
     # TODO change players to top/bottom players
@@ -645,652 +643,4 @@
     from_sq, to_sq = map(int, input_str.strip().split(','))
     return from_sq, to_sq
 
-"""
-=======
-import copy
-import itertools
-import warnings
-
-import numpy as np
-from gym import spaces
-
-from pettingzoo import AECEnv
-from pettingzoo.utils import wrappers
-
-
-def env():
-    env = raw_env()
-    env = wrappers.CaptureStdoutWrapper(env)
-    env = wrappers.TerminateIllegalWrapper(env, illegal_reward=-1)
-    env = wrappers.AssertOutOfBoundsWrapper(env)
-    env = wrappers.OrderEnforcingWrapper(env)
-    return env
-
-
-class raw_env(AECEnv):
-
-    metadata = {
-        "render_modes": ["human"],
-        "name": "checkers_v3",
-        "is_parallelizable": False,
-        "render_fps": 2,
-    }
-
-    move64_32 = {
-        1: 0,
-        3: 1,
-        5: 2,
-        7: 3,
-        8: 4,
-        10: 5,
-        12: 6,
-        14: 7,
-        17: 8,
-        19: 9,
-        21: 10,
-        23: 11,
-        24: 12,
-        26: 13,
-        28: 14,
-        30: 15,
-        33: 16,
-        35: 17,
-        37: 18,
-        39: 19,
-        40: 20,
-        42: 21,
-        44: 22,
-        46: 23,
-        49: 24,
-        51: 25,
-        53: 26,
-        55: 27,
-        56: 28,
-        58: 29,
-        60: 30,
-        62: 31,
-    }
-    move32_64 = {v: k for k, v in move64_32.items()}
-    move_to_action = {"player_0": {}, "player_1": {}}
-
-    def __init__(self):
-        super().__init__()
-
-        self.ch = CheckersRules()
-        num_agents = 2
-        self.agents = [f"player_{i}" for i in range(num_agents)]
-        self.possible_agents = self.agents[:]
-        self.agent_order = list(self.agents)
-
-        self.action_spaces = {name: spaces.Discrete(64 * 4) for name in self.agents}
-        self.observation_spaces = {
-            name: spaces.Dict(
-                {
-                    "observation": spaces.Box(
-                        low=0, high=1, shape=(8, 8, 4), dtype="float64"
-                    ),
-                    "action_mask": spaces.Box(
-                        low=0, high=1, shape=(256,), dtype=np.int8
-                    ),
-                }
-            )
-            for name in self.agents
-        }
-        self.observation = np.zeros((8, 8, 4))
-
-        self.reset()
-
-    def observation_space(self, agent):
-        return self.observation_spaces[agent]
-
-    def action_space(self, agent):
-        return self.action_spaces[agent]
-
-    def observe(self, agent):
-        # Use self.ch.flatboard to update self.observation
-        board = self.ch.flat_board()
-        obs = np.zeros((8, 8, 4))
-        for i, row in enumerate(board):
-            for j, sq in enumerate(row):
-                if sq > 0:
-                    obs[i, j, sq - 1] = 1
-        if agent == "player_1":
-            # Rotate last two planes (white pieces) to front two positions
-            obs = np.roll(obs, 2, axis=2)
-            # Rotate board to place black pieces at bottom
-            obs = np.rot90(obs, 2, axes=(0, 1))
-        self.observation = np.array(obs)
-
-        legal_moves = self.legal_moves() if agent == self.agent_selection else []
-        action_mask = np.zeros(256, "int8")
-        for i in legal_moves:
-            action_mask[i] = 1
-
-        return {"observation": self.observation, "action_mask": action_mask}
-
-    def reset(self, seed=None, options=None):
-        self.ch = CheckersRules()
-        self.num_moves = 0
-        self.agents = self.possible_agents[:]
-        self.agent_order = list(self.agents)
-        self.agent_selection = self.agent_order[0]
-        self.infos = {name: {} for name in self.agents}
-        self.observation = self.observe(self.agent_selection)
-        self.last_turn = "black"
-        self.rewards = {name: 0 for name in self.agents}
-        self._cumulative_rewards = {name: 0 for name in self.agents}
-        self.dones = {name: False for name in self.agents}
-        self.winner = -1
-
-    # Parse action from (256) action space into (32)x(32) action space
-    # Action validation is performed later by the gym environment
-    # Directions are from the player's perspective
-    def _parse_action(self, action):
-
-        # Check if given move is a jump
-        def check_jump(pos):
-            opponent = ["white"] if self.agent_selection == "player_0" else ["black"]
-            return self.ch.check_occupancy(raw_env.move64_32[pos], by_players=opponent)
-
-        direction = int(action / 64)
-        pos = action % 64
-
-        # From the current player's perspective directions are as follows:
-        #   3 _ 2
-        #   _ M _
-        #   1 _ 0
-        # Adjust action for current player
-        if self.agent_selection == "player_1":
-            direction = 3 - direction
-            pos = 63 - pos
-
-        dest_pos = 0
-
-        if direction == 0:
-            # Move back-right
-            dest_pos = pos - 9
-
-            if check_jump(dest_pos):
-                dest_pos = dest_pos - 9
-        elif direction == 1:
-            # Move back-left
-            dest_pos = pos - 7
-
-            if check_jump(dest_pos):
-                dest_pos = dest_pos - 7
-        elif direction == 2:
-            # Move forward-right
-            dest_pos = pos + 7
-
-            if check_jump(dest_pos):
-                dest_pos = dest_pos + 7
-        elif direction == 3:
-            # Move forward-left
-            dest_pos = pos + 9
-
-            if check_jump(dest_pos):
-                dest_pos = dest_pos + 9
-
-        # Cache action conversion
-        move = (raw_env.move64_32[pos], raw_env.move64_32[dest_pos])
-        raw_env.move_to_action[self.agent_selection][move] = action
-        return move
-
-    def legal_moves(self):
-        moves = self.ch.legal_moves()
-        legal_moves = []
-        for move in moves:
-            if move in raw_env.move_to_action[self.agent_selection]:
-                legal_moves.append(raw_env.move_to_action[self.agent_selection][move])
-                continue
-
-            srcpos = raw_env.move32_64[move[0]]
-            destpos = raw_env.move32_64[move[1]]
-
-            direction = -1
-            if destpos == srcpos - 9 or destpos == srcpos - 18:
-                direction = 0
-            elif destpos == srcpos - 7 or destpos == srcpos - 14:
-                direction = 1
-            elif destpos == srcpos + 7 or destpos == srcpos + 14:
-                direction = 2
-            elif destpos == srcpos + 9 or destpos == srcpos + 18:
-                direction = 3
-
-            # Adjust action for current player
-            if self.agent_selection == "player_1":
-                direction = 3 - direction
-                srcpos = 63 - srcpos
-
-            # Cache move conversion
-            action = srcpos + (64 * direction)
-            raw_env.move_to_action[self.agent_selection][move] = action
-            legal_moves.append(action)
-
-        return legal_moves
-
-    def step(self, action):
-        if self.dones[self.agent_selection]:
-            return self._was_done_step(action)
-        if action not in self.legal_moves():
-            warnings.warn(
-                "Bad checkers move made, game terminating with current player losing. \n env.infos[player]['legal_moves'] contains a list of all legal moves that can be chosen."
-            )
-            winner = "white" if self.last_turn == "black" else "black"
-        else:
-            self.num_moves += 1
-            action = self._parse_action(action)
-            self.board, turn, last_moved_piece, moves, winner = self.ch.move(
-                action[0], action[1]
-            )
-
-            self.agent_selection = "player_0" if turn == "black" else "player_1"
-
-        if winner == "black":
-            self.winner = 0
-            self.rewards[self.agents[0]] = 1
-            self.rewards[self.agents[1]] = -1
-        elif winner == "white":
-            self.winner = 1
-            self.rewards[self.agents[0]] = -1
-            self.rewards[self.agents[1]] = 1
-
-        self.dones[self.agent_order[0]] = winner is not None
-        self.dones[self.agent_order[1]] = winner is not None
-
-        self._accumulate_rewards()
-
-    def render(self, mode="human"):
-        board = self.ch.flat_board()
-        pieces = {
-            1: "M",
-            2: "K",
-            3: "m",
-            4: "k",
-        }
-        for row, line in enumerate(board):
-            for col, sq in enumerate(line):
-                if sq == 0:
-                    if row % 2 == 0 and col % 2 == 1 or row % 2 == 1 and col % 2 == 0:
-                        print("_", end=" ")
-                    else:
-                        print(" ", end=" ")
-                else:
-                    print(pieces[sq], end=" ")
-            print("")
-
-    def close(self):
-        pass
-
-
-class CheckersRules:
-
-    size = 8
-    n_positions = int(size**2 // 2)
-    n_per_row = int(size // 2)
-
-    # TODO change players to top/bottom players
-    all_players = ["black", "white"]
-    all_piece_types = ["men", "kings"]
-
-    # Converting to a flat representation of the board
-    empty_square = 0
-    black_man = 1
-    black_king = 2
-    white_man = 3
-    white_king = 4
-
-    # Directions
-    pos2dir = ["sw", "se", "ne", "nw"]
-    dir2del = [(+1, -1), (+1, +1), (-1, +1), (-1, -1)]
-
-    # The directions a piece is allowed to move in
-    legal_dirs = {
-        "black": {
-            "men": [0, 1],
-            "kings": [0, 1, 2, 3],
-        },
-        "white": {
-            "men": [2, 3],
-            "kings": [0, 1, 2, 3],
-        },
-    }
-
-    def __init__(
-        self, board=None, turn="black", last_moved_piece=None, empty_corner=True
-    ):
-        """
-        Args:
-            empty_corner : bool
-                If the upper left corner of the board should be used. Default to be False.
-        """
-        # assert size == 8, 'Only supports size 8.'
-        # assert turn in CheckersRules.all_players, 'It must be either `black` or `white`\'s turn'
-        self.empty_corner = empty_corner
-
-        # Game state
-        self._board = board or self.initial_board()
-        self._turn = turn
-        self._last_moved_piece = None
-
-        # LUT for the neighboring 4 squares in each directions respectively. None for a missing neighbor
-        # XXX there is another way to find neighbors (consider [sq+4, sq+5, sq-4, sq-5])
-        self.neighbors = {sq: [] for sq in range(self.n_positions)}
-        for sq in range(self.n_positions):
-            row, col = self.sq2pos(sq)
-            # For each direction
-            for di, (drow, dcol) in enumerate(CheckersRules.dir2del):
-                next_row, next_col = row + drow, col + dcol
-                # Out of bound
-                if not (0 <= next_row < self.size and 0 <= next_col < self.size):
-                    self.neighbors[sq].append(None)
-                else:
-                    self.neighbors[sq].append(self.pos2sq(next_row, next_col))
-
-    @staticmethod
-    def initial_board():
-        """Returns the initial configuration of the board"""
-        # Black starts at the top of the board
-        board = {
-            "black": {
-                "men": set(range(12)),
-                "kings": set(),
-            },
-            "white": {
-                "men": set(range(32 - 12, 32)),
-                "kings": set(),
-            },
-        }
-        return board
-
-    @staticmethod
-    def empty_board():
-        board = {
-            "black": {
-                "men": set(),
-                "kings": set(),
-            },
-            "white": {
-                "men": set(),
-                "kings": set(),
-            },
-        }
-        return board
-
-    @staticmethod
-    def immutable_board(board):
-        # TODO Bitboard representation?
-        pieces = (
-            frozenset(board["black"]["men"]),
-            frozenset(board["black"]["kings"]),
-            frozenset(board["white"]["men"]),
-            frozenset(board["white"]["kings"]),
-        )
-        return pieces
-
-    @staticmethod
-    def board_equal(board1, board2):
-        return CheckersRules.immutable_board(board1) == CheckersRules.immutable_board(
-            board2
-        )
-
-    @property
-    def board(self):
-        return self._board
-
-    @property
-    def turn(self):
-        return self._turn
-
-    @property
-    def last_moved_piece(self):
-        return self._last_moved_piece
-
-    def move(self, from_sq, to_sq, skip_check=False):
-        """Update the game state after the current player moves its piece from `from_sq` to `to_sq`. Reference: https://en.wikipedia.org/wiki/English_draughts#Rules
-        Args:
-            skip_check : bool
-                If the move is chosen from results returned by `legal_moves()`, the legality check can be skipped for efficiency. Default to be False.
-        """
-        if not skip_check:
-            # Reject illegal moves
-            assert (from_sq, to_sq) in self.legal_moves(), "The move is not legal."
-
-        # The move is legal
-        switch_turn = True
-        # Move the piece
-        for type in ["men", "kings"]:
-            pieces = self._board[self._turn][type]
-            if from_sq in pieces:
-                pieces.remove(from_sq)
-                pieces.add(to_sq)
-                piece_type = type
-                self._last_moved_piece = to_sq
-                break
-        else:
-            assert False, "A friendly piece must be moved."
-
-        # The move is a jump
-        if to_sq not in self.neighbors[from_sq]:
-            # Remove the captured piece
-            to_row, to_col = self.sq2pos(to_sq)
-            from_row, from_col = self.sq2pos(from_sq)
-            capture_row, capture_col = (from_row + to_row) / 2, (from_col + to_col) / 2
-            capture_sq = self.pos2sq(capture_row, capture_col)
-            for type in ["men", "kings"]:
-                pieces = self._board[self.adversary][type]
-                if capture_sq in pieces:
-                    pieces.remove(capture_sq)
-                    break
-            else:
-                assert False, "An opposing piece must be captured."
-            # Check for new available jumps for the moved piece before crowning a king
-            jumps = self.available_jumps(self._turn, piece_type, to_sq)
-            # Switch the turn, if there is no more jumps for the current player
-            switch_turn = len(jumps) == 0
-
-        # Crowning a king (must end the turn)
-        if piece_type == "men":
-            # Kings row is at the bottom for black
-            if self._turn == "black" and self.n_positions - to_sq <= self.n_per_row:
-                self._board[self._turn]["men"].remove(to_sq)
-                self._board[self._turn]["kings"].add(to_sq)
-            # Kings row is at the top for white
-            if self._turn == "white" and to_sq < self.n_per_row:
-                self._board[self._turn]["men"].remove(to_sq)
-                self._board[self._turn]["kings"].add(to_sq)
-
-        if switch_turn:
-            self._turn = self.adversary
-            self._last_moved_piece = None
-
-        # Check win/loss, winner is None before the game ends
-        all_next_moves = self.legal_moves()
-        if len(all_next_moves) == 0:
-            winner = self.adversary
-        else:
-            winner = None
-        return self.board, self.turn, self.last_moved_piece, all_next_moves, winner
-
-    @property
-    def adversary(self):
-        return "black" if self._turn == "white" else "white"
-
-    def available_simple_moves(self, player, type, sq):
-        simple_moves = []
-        for di in CheckersRules.legal_dirs[player][type]:
-            next_sq = self.neighbors[sq][di]
-            # There is a neighboring square
-            if next_sq is not None:
-                # Check its occupancy
-                if not self.check_occupancy(next_sq):
-                    simple_moves.append(next_sq)
-        return simple_moves
-
-    def check_occupancy(self, sq, by_players=all_players):
-        """
-        Return : bool
-            True if `sq` is occupied.
-        """
-        for player in by_players:
-            for type in ["men", "kings"]:
-                if sq in self._board[player][type]:
-                    return True
-        return False
-
-    def available_jumps(self, player, type, sq):
-        """Returns the available jumps of `player`'s piece of `type` at `sq`."""
-        jumps = []
-        adversary = "black" if player == "white" else "white"
-        for di in CheckersRules.legal_dirs[player][type]:
-            capture_sq = self.neighbors[sq][di]
-            # There is a neighboring square
-            if capture_sq is not None:
-                # The square is occupied by the adversary's piece
-                if self.check_occupancy(capture_sq, [adversary]):
-                    # Must jump over two squares in a single direction
-                    next_sq = self.neighbors[capture_sq][di]
-                    if next_sq is not None:
-                        # The square is not occupied
-                        if not self.check_occupancy(next_sq):
-                            jumps.append(next_sq)
-        return jumps
-
-    def all_jumps(self):
-        if self._last_moved_piece is None:
-            jumps = []
-            for type in ["men", "kings"]:
-                for sq in self._board[self._turn][type]:
-                    jumps += itertools.product(
-                        [sq], self.available_jumps(self._turn, type, sq)
-                    )
-        else:
-            piece_type = (
-                "men"
-                if self._last_moved_piece in self._board[self._turn]["men"]
-                else "kings"
-            )
-            jumps = itertools.product(
-                [self._last_moved_piece],
-                self.available_jumps(self._turn, piece_type, self._last_moved_piece),
-            )
-        return list(jumps)
-
-    def legal_moves(self):
-        """Returns all legal moves of the current `player`."""
-        all_moves = self.all_jumps()
-        # Jumps are mandatory
-        if 0 < len(all_moves):
-            return all_moves
-        # No jumps available
-        for type in ["men", "kings"]:
-            for sq in self._board[self._turn][type]:
-                all_moves += itertools.product(
-                    [sq], self.available_simple_moves(self._turn, type, sq)
-                )
-        return all_moves
-
-    def pos2sq(self, row, col):
-        if self.empty_corner and row % 2 == 0:
-            # Even rows starts with an empty square
-            col -= 1
-        elif not self.empty_corner and row % 2 == 1:
-            # Odd rows starts with an empty square
-            col -= 1
-        col /= 2
-        return int(row * (self.size / 2) + col)
-
-    def sq2pos(self, sq):
-        row, col = int(sq // (self.size / 2)), int(sq % (self.size / 2))
-        col *= 2
-        if self.empty_corner and row % 2 == 0:
-            # Even rows starts with an empty square
-            col += 1
-        elif not self.empty_corner and row % 2 == 1:
-            # Odd rows starts with an empty square
-            col += 1
-        return row, col
-
-    def flat_board(self):
-        # Empty board
-        board = (
-            np.ones((self.size, self.size), dtype="int") * CheckersRules.empty_square
-        )
-        # Place the pieces
-        for sq in self._board["black"]["men"]:
-            row, col = self.sq2pos(sq)
-            board[row][col] = CheckersRules.black_man
-        for sq in self._board["black"]["kings"]:
-            row, col = self.sq2pos(sq)
-            board[row][col] = CheckersRules.black_king
-        for sq in self._board["white"]["men"]:
-            row, col = self.sq2pos(sq)
-            board[row][col] = CheckersRules.white_man
-        for sq in self._board["white"]["kings"]:
-            row, col = self.sq2pos(sq)
-            board[row][col] = CheckersRules.white_king
-        return board
-
-    def print_board(self):
-        # Symbols
-        # print(self.flat_board())
-        empty_square = "_"
-        empty_playable_square = "."
-        black_man = "b"
-        black_king = "B"
-        white_man = "w"
-        white_king = "W"
-        symbols = [empty_playable_square, black_man, black_king, white_man, white_king]
-        # Print board
-        for i, row in enumerate(self.flat_board()):
-            for j, col in enumerate(row):
-                if ((i + self.empty_corner) % 2 + j) % 2 == 1:
-                    # Not playable squares
-                    print(empty_square, end="")
-                else:
-                    print(symbols[col], end="")
-            print()
-
-    def print_empty_board(self):
-        """Display the standard representation of the board with squares:
-        __00__01__02__03
-        04__05__06__07__
-        __08__09__10__11
-        12__13__14__15__
-        __16__17__18__19
-        20__21__22__23__
-        __24__25__26__27
-        28__29__30__31__
-        """
-        board = -1 * np.ones((self.size, self.size), dtype="int")
-        # Print board
-        for sq in range(self.n_positions):
-            board[self.sq2pos(sq)] = sq
-        for row in board:
-            for col in row:
-                print("__" if col < 0 else "%02i" % col, end="")
-            print()
-
-    def save_state(self):
-        return copy.deepcopy(self.board), self.turn, self.last_moved_piece
-
-    def restore_state(self, state):
-        board, turn, last_moved_piece = state
-        self._board = copy.deepcopy(board)
-        self._turn = turn
-        self._last_moved_piece = last_moved_piece
-
-
-"""
-# Human keyboard player
-def keyboard_player_move(board, last_moved_piece):
-    '''A player that uses keyboard to select moves.'''
-    if last_moved_piece is None:
-        input_str = input('* move `from_square, to_square`: ')
-    else:
-        input_str = input('* move `%i, to_square`: ' % last_moved_piece)
-    from_sq, to_sq = map(int, input_str.strip().split(','))
-    return from_sq, to_sq
-
-"""
->>>>>>> 9f859898
+"""