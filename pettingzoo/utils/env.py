--- conflicted
+++ resolved
@@ -1,7 +1,7 @@
 from __future__ import annotations
 
 import warnings
-from typing import Any, Dict, Iterable, Iterator, List, Tuple, TypeVar
+from typing import Any, Dict, Iterable, Iterator, List, Tuple, TypeVar, Optional§
 
 import gym
 import numpy as np
@@ -26,8 +26,7 @@
     The AECEnv steps agents one at a time. If you are unsure if you
     have implemented a AECEnv correctly, try running the `api_test` documented in
     the Developer documentation on the website.
-<<<<<<< HEAD
-    '''
+    """
 
     metadata: Dict[str, Any]  # Metadata for the environment
 
@@ -43,68 +42,39 @@
     infos: Dict[AgentID, Dict[str, Any]]  # Additional information from the last step for each agent
 
     agent_selection: AgentID  # The agent currently being stepped
-=======
-    """
->>>>>>> 7615623c
 
     def __init__(self):
         pass
 
-<<<<<<< HEAD
     def step(self, action: ActionType) -> None:
-        '''
-        Receives an action for the current agent and updates the environment accordingly.
-        '''
-        raise NotImplementedError
-
-    def reset(self) -> None:
-        '''
-=======
-    def step(self, action):
         """
         Accepts and executes the action of the current agent_selection
         in the environment, automatically switches control to the next agent.
         """
         raise NotImplementedError
 
-    def reset(self, seed=None):
-        """
->>>>>>> 7615623c
+    def reset(self, seed: Optional[int] = None) -> None:
+        """
         Resets the environment to a starting state.
         """
         raise NotImplementedError
 
-<<<<<<< HEAD
     def seed(self, seed=None) -> None:
-        '''
-=======
-    def seed(self, seed=None):
-        """
->>>>>>> 7615623c
+        """
         Reseeds the environment (making the resulting environment deterministic).
         """
         raise NotImplementedError(
             "Calling seed externally is deprecated; call reset(seed=seed) instead"
         )
 
-<<<<<<< HEAD
     def observe(self, agent: str) -> ObsType:
-        '''
-=======
-    def observe(self, agent):
-        """
->>>>>>> 7615623c
+        """
         Returns the observation an agent currently can make. `last()` calls this function.
         """
         raise NotImplementedError
 
-<<<<<<< HEAD
     def render(self, mode='human') -> None | np.ndarray | str:
-        '''
-=======
-    def render(self, mode="human"):
-        """
->>>>>>> 7615623c
+        """
         Displays a rendered frame from the environment, if supported.
         Alternate render modes in the default environments are `'rgb_array'`
         which returns a numpy array and is supported by all environments outside of classic,
@@ -112,13 +82,8 @@
         """
         raise NotImplementedError
 
-<<<<<<< HEAD
     def state(self) -> np.ndarray:
-        '''
-=======
-    def state(self):
-        """
->>>>>>> 7615623c
+        """
         State returns a global view of the environment appropriate for
         centralized training decentralized execution methods like QMIX
         """
@@ -135,13 +100,8 @@
         """
         pass
 
-<<<<<<< HEAD
     def observation_space(self, agent: str) -> gym.Space:
-        '''
-=======
-    def observation_space(self, agent):
-        """
->>>>>>> 7615623c
+        """
         Takes in agent and returns the observation space for that agent.
 
         MUST return the same value for the same agent name
@@ -153,13 +113,8 @@
         )
         return self.observation_spaces[agent]
 
-<<<<<<< HEAD
     def action_space(self, agent: str) -> gym.Space:
-        '''
-=======
-    def action_space(self, agent):
-        """
->>>>>>> 7615623c
+        """
         Takes in agent and returns the action space for that agent.
 
         MUST return the same value for the same agent name
@@ -179,13 +134,8 @@
     def max_num_agents(self) -> int:
         return len(self.possible_agents)
 
-<<<<<<< HEAD
     def _dones_step_first(self) -> AgentID:
-        '''
-=======
-    def _dones_step_first(self):
-        """
->>>>>>> 7615623c
+        """
         Makes .agent_selection point to first done agent. Stores old value of agent_selection
         so that _was_done_step can restore the variable after the done agent steps.
         """
@@ -195,57 +145,31 @@
             self.agent_selection = _dones_order[0]
         return self.agent_selection
 
-<<<<<<< HEAD
     def _clear_rewards(self) -> None:
-        '''
+        """
         Clears all items in .rewards
-        '''
+        """
         for agent in self.rewards:
             self.rewards[agent] = 0
 
     def _accumulate_rewards(self) -> None:
-        '''
+        """
         Adds .rewards dictionary to ._cumulative_rewards dictionary. Typically
-=======
-    def _clear_rewards(self):
-        """
-        clears all items in .rewards
-        """
-        for agent in self.rewards:
-            self.rewards[agent] = 0
-
-    def _accumulate_rewards(self):
-        """
-        adds .rewards dictionary to ._cumulative_rewards dictionary. Typically
->>>>>>> 7615623c
         called near the end of a step() method
         """
         for agent, reward in self.rewards.items():
             self._cumulative_rewards[agent] += reward
 
-<<<<<<< HEAD
     def agent_iter(self, max_iter: int = 2**63) -> AECIterable:
-        '''
+        """
         Yields the current agent (self.agent_selection) when used in a loop where you step() each iteration.
-        '''
+        """
         return AECIterable(self, max_iter)
 
     def last(self, observe: bool = True) -> Tuple[ObsType, float, bool, Dict[str, Any]]:
-        '''
+        """
         Returns observation, cumulative reward, done, info   for the current agent (specified by self.agent_selection)
-        '''
-=======
-    def agent_iter(self, max_iter=2 ** 63):
-        """
-        yields the current agent (self.agent_selection) when used in a loop where you step() each iteration.
-        """
-        return AECIterable(self, max_iter)
-
-    def last(self, observe=True):
-        """
-        returns observation, cumulative reward, done, info   for the current agent (specified by self.agent_selection)
-        """
->>>>>>> 7615623c
+        """
         agent = self.agent_selection
         observation = self.observe(agent) if observe else None
         return (
@@ -255,13 +179,8 @@
             self.infos[agent],
         )
 
-<<<<<<< HEAD
     def _was_done_step(self, action: None) -> None:
-        '''
-=======
-    def _was_done_step(self, action):
-        """
->>>>>>> 7615623c
+        """
         Helper function that performs step() for done agents.
 
         Does the following:
@@ -304,13 +223,8 @@
             self._skip_agent_selection = None
         self._clear_rewards()
 
-<<<<<<< HEAD
     def __str__(self) -> str:
-        '''
-=======
-    def __str__(self):
-        """
->>>>>>> 7615623c
+        """
         returns a name which looks like: "space_invaders_v1"
         """
         if hasattr(self, "metadata"):
@@ -352,26 +266,17 @@
     The Parallel environment steps every live agent at once. If you are unsure if you
     have implemented a ParallelEnv correctly, try running the `parallel_api_test` in
     the Developer documentation on the website.
-<<<<<<< HEAD
-    '''
+    """
     metadata: Dict[str, Any]
 
     agents: List[AgentID]
     possible_agents: List[AgentID]
 
 
-    def reset(self) -> ObsDict:
-        '''
+    def reset(self, seed: Optional[int] = None) -> ObsDict:
+        """
         Resets the environment and returns a dictionary of observations (keyed by the agent name)
-        '''
-=======
-    """
-
-    def reset(self, seed=None):
-        """
-        resets the environment and returns a dictionary of observations (keyed by the agent name)
-        """
->>>>>>> 7615623c
+        """
         raise NotImplementedError
 
     def seed(self, seed=None):
@@ -382,26 +287,16 @@
             "Calling seed externally is deprecated; call reset(seed=seed) instead"
         )
 
-<<<<<<< HEAD
     def step(self, actions: ActionDict) -> Tuple[ObsDict, Dict[str, float], Dict[str, bool], Dict[str, dict]]:
-        '''
-=======
-    def step(self, actions):
-        """
->>>>>>> 7615623c
+        """
         receives a dictionary of actions keyed by the agent name.
         Returns the observation dictionary, reward dictionary, done dictionary,
         and info dictionary, where each dictionary is keyed by the agent.
         """
         raise NotImplementedError
 
-<<<<<<< HEAD
     def render(self, mode="human") -> None | np.ndarray | str:
-        '''
-=======
-    def render(self, mode="human"):
-        """
->>>>>>> 7615623c
+        """
         Displays a rendered frame from the environment, if supported.
         Alternate render modes in the default environments are `'rgb_array'`
         which returns a numpy array and is supported by all environments outside
@@ -416,13 +311,8 @@
         """
         pass
 
-<<<<<<< HEAD
     def state(self) -> np.ndarray:
-        '''
-=======
-    def state(self):
-        """
->>>>>>> 7615623c
+        """
         State returns a global view of the environment appropriate for
         centralized training decentralized execution methods like QMIX
         """
@@ -432,13 +322,8 @@
             )
         )
 
-<<<<<<< HEAD
     def observation_space(self, agent: AgentID) -> gym.Space:
-        '''
-=======
-    def observation_space(self, agent):
-        """
->>>>>>> 7615623c
+        """
         Takes in agent and returns the observation space for that agent.
 
         MUST return the same value for the same agent name
@@ -450,13 +335,8 @@
         )
         return self.observation_spaces[agent]
 
-<<<<<<< HEAD
     def action_space(self, agent: AgentID) -> gym.Space:
-        '''
-=======
-    def action_space(self, agent):
-        """
->>>>>>> 7615623c
+        """
         Takes in agent and returns the action space for that agent.
 
         MUST return the same value for the same agent name
@@ -476,13 +356,8 @@
     def max_num_agents(self) -> int:
         return len(self.possible_agents)
 
-<<<<<<< HEAD
     def __str__(self) -> str:
-        '''
-=======
-    def __str__(self):
-        """
->>>>>>> 7615623c
+        """
         returns a name which looks like: "space_invaders_v1" by default
         """
         if hasattr(self, "metadata"):
