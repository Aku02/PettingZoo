--- conflicted
+++ resolved
@@ -1,20 +1,10 @@
 from pettingzoo.test.api_test import api_test
-<<<<<<< HEAD
-from pettingzoo.test.example_envs import (generated_agents_env_v0,
-                                          generated_agents_parallel_v0)
-from pettingzoo.test.max_cycles_test import max_cycles_test
-from pettingzoo.test.parallel_test import parallel_api_test
-from pettingzoo.test.seed_test import (check_environment_deterministic,
-                                       seed_test)
-from pettingzoo.test.state_test import state_test
-=======
 from pettingzoo.test.example_envs import (
     generated_agents_env_v0,
     generated_agents_parallel_v0,
 )
 from pettingzoo.test.parallel_test import parallel_api_test
 from pettingzoo.test.seed_test import check_environment_deterministic
->>>>>>> 7ebcd1dd
 from pettingzoo.utils.conversions import aec_to_parallel, parallel_to_aec
 
 
