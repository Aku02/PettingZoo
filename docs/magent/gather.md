--- conflicted
+++ resolved
@@ -12,10 +12,6 @@
 
 ### Gather
 
-<<<<<<< HEAD
-This environment is part of the [MAgent environments](magent). Please read that page first for general information.
-=======
->>>>>>> d1d70b54
 
 
 This environment is part of the [MAgent environments](../magent). Please read that page first for general information.
@@ -30,13 +26,9 @@
 
 `agents= [ omnivore_[0-494] ]`
 
-<<<<<<< HEAD
-![](docs/magent/magent_gather.gif)
-=======
 
 
 ![](magent_gather.gif)
->>>>>>> d1d70b54
 
 
 
