--- conflicted
+++ resolved
@@ -46,13 +46,10 @@
 #### Environment parameters
 
 Environment parameters are common to all Atari environments and are described in the [base Atari documentation](../atari) .
-<<<<<<< HEAD
-</div>
-=======
 
 ### Version History
 
 * v2: Breaking changes to entire API (1.4.0)
 * v1: Fixed othello auto reset issue (1.2.1)
 * v0: Initial versions release (1.0.0)
->>>>>>> 820b15fc
+</div>