---
layout: "docu"
title: "Quadrapong"
actions: "Discrete"
agents: "4"
manual-control: "No"
action-shape: "(1,)"
action-values: "[0,17]"
observation-shape: "(210, 160, 3)"
observation-values: "(0,255)"
import: "from pettingzoo.atari import quadrapong_v3"
agent-labels: "agents= ['first_0', 'second_0', 'third_0', 'fourth_0']"
---

<div class="docu-info" markdown="1">
{% include info_box.md %}
</div>

<div class="docu-content" markdown="1">
<div class="appear_big" markdown="1">
{% include env_icon.md %}
## {{page.title}}
</div>




Four player team battle.

Each player controls a paddle and defends a scoring area. However, this is a team game, and so two of the 4 scoring areas belong to the same team. So a given team must try to coordinate to get the ball away from their scoring areas towards their opponent's.

Scoring a point gives your team +1 reward and your opponent team -1 reward.

Serves are timed: If the player does not serve within 2 seconds of receiving the ball, their team receives -1 points, and the timer resets. This prevents one player from indefinitely stalling the game, but also means it is no longer a purely zero sum game.


[Official Video Olympics manual](https://atariage.com/manual_html_page.php?SoftwareLabelID=587)

#### Environment parameters

Environment parameters are common to all Atari environments and are described in the [base Atari documentation](../atari) .
<<<<<<< HEAD
</div>
=======

### Version History

* v3: No action timer (1.9.0)
* v1: Breaking changes to entire API (1.4.0)
* v2: Fixed quadrapong rewards (1.2.0)
* v0: Initial versions release (1.0.0)
>>>>>>> 820b15fc
<|MERGE_RESOLUTION|>--- conflicted
+++ resolved
@@ -39,9 +39,6 @@
 #### Environment parameters
 
 Environment parameters are common to all Atari environments and are described in the [base Atari documentation](../atari) .
-<<<<<<< HEAD
-</div>
-=======
 
 ### Version History
 
@@ -49,4 +46,4 @@
 * v1: Breaking changes to entire API (1.4.0)
 * v2: Fixed quadrapong rewards (1.2.0)
 * v0: Initial versions release (1.0.0)
->>>>>>> 820b15fc
+</div>