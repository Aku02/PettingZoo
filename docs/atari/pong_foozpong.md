---
layout: docu
actions: Discrete
agents: 4
manual-control: No
action-shape: (1,)
action-values: [0,17]
observation-shape: (210, 160, 3)
observation-values: (0,255)
---


### Pong: Foozpong

<<<<<<< HEAD
This environment is part of the [Atari environments](atari). Please read that page first for general information.
=======
>>>>>>> d1d70b54


This environment is part of the [Atari environments](../atari). Please read that page first for general information.





`from pettingzoo.atari import pong_foozpong`



`agents= ["first_0", "second_0", "third_0", "fourth_0"]`

<<<<<<< HEAD
![pong_volleyball gif](docs/atari/atari_pong_foozpong.gif)
=======


![pong_volleyball gif](atari_pong_foozpong.gif)
>>>>>>> d1d70b54



*AEC diagram*



Four player team battle.



Get the ball past your opponent's defenders to the scoring area. Like traditional foozball, the board has alternating layers of paddles from each team between the goal areas. To succeed at this game, the two players on each side must coordinate to allow the ball to be passed between these layers up the board and into your opponent's scoring area.



Scoring a point gives your team +1 reward and your opponent's team -1 reward.



[Official Video Olympics manual](https://atariage.com/manual_html_page.php?SoftwareLabelID=587)



#### Environment parameters

<<<<<<< HEAD
Some environment parameters are common to all Atari environments and are described in the [base Atari documentation](atari).
=======


Some environment parameters are common to all Atari environments and are described in the [base Atari documentation](../atari).


>>>>>>> d1d70b54

Parameters specific to Pong Foozpong are



```

pong_classic.env(num_players=4)

```



```

num_players: Number of players (must be either 2 or 4)

```<|MERGE_RESOLUTION|>--- conflicted
+++ resolved
@@ -12,10 +12,6 @@
 
 ### Pong: Foozpong
 
-<<<<<<< HEAD
-This environment is part of the [Atari environments](atari). Please read that page first for general information.
-=======
->>>>>>> d1d70b54
 
 
 This environment is part of the [Atari environments](../atari). Please read that page first for general information.
@@ -30,13 +26,9 @@
 
 `agents= ["first_0", "second_0", "third_0", "fourth_0"]`
 
-<<<<<<< HEAD
-![pong_volleyball gif](docs/atari/atari_pong_foozpong.gif)
-=======
 
 
 ![pong_volleyball gif](atari_pong_foozpong.gif)
->>>>>>> d1d70b54
 
 
 
@@ -62,15 +54,11 @@
 
 #### Environment parameters
 
-<<<<<<< HEAD
-Some environment parameters are common to all Atari environments and are described in the [base Atari documentation](atari).
-=======
 
 
 Some environment parameters are common to all Atari environments and are described in the [base Atari documentation](../atari).
 
 
->>>>>>> d1d70b54
 
 Parameters specific to Pong Foozpong are
 
