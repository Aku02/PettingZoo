--- conflicted
+++ resolved
@@ -2,32 +2,6 @@
 
 | Environment | Actions | Agents  | Manual Control | Action Shape | Action Values | Observation Shape | Observation Values |
 |--------------|---------|---------|----------------|--------------|---------------|-------------------|--------------------|
-<<<<<<< HEAD
-| [Boxing](boxing)   | Discrete  | 2 | No      | (1,)    | [0,17]         | (210, 160, 3)         | (0,255)            |
-| [Combat: Tank](combat_tank)   | Discrete  | 2 | No      | (1,)    | [0,17]         | (210, 160, 3)         | (0,255)            |
-| [Combat: Plane](combat_plane)   | Discrete  | 2 | No      | (1,)    | [0,17]         | (210, 160, 3)         | (0,255)            |
-| [Double Dunk](double_dunk)   | Discrete  | 2 | No      | (1,)    | [0,17]         | (210, 160, 3)         | (0,255)            |
-| [Entombed: Competitive](entombed_competitive)   | Discrete  | 2 | No      | (1,)    | [0,17]         | (210, 160, 3)         | (0,255)            |
-| [Entombed: Cooperative](entombed_cooperative)   | Discrete  | 2 | No      | (1,)    | [0,17]         | (210, 160, 3)         | (0,255)            |
-| [Flag Capture](flag_capture)   | Discrete  | 2 | No      | (1,)    | [0,17]         | (210, 160, 3)         | (0,255)            |
-| [Joust](joust)   | Discrete  | 2 | No      | (1,)    | [0,17]         | (210, 160, 3)         | (0,255)            |
-| [Ice Hockey](ice_hockey)   | Discrete  | 2 | No      | (1,)    | [0,17]         | (210, 160, 3)         | (0,255)            |
-| [Maze Craze](maze_craze)   | Discrete  | 2 | No      | (1,)    | [0,17]         | (210, 160, 3)         | (0,255)            |
-| [Mario Bros](mario_bros)   | Discrete  | 2 | No      | (1,)    | [0,17]         | (210, 160, 3)         | (0,255)            |
-| [Othello](othello)   | Discrete  | 2 | No      | (1,)    | [0,17]         | (210, 160, 3)         | (0,255)            |
-| [Pong: Classic](pong_classic)   | Discrete  | 2 | No      | (1,)    | [0,17]         | (210, 160, 3)         | (0,255)            |
-| [Pong: Basketball](pong_basketball)   | Discrete  | 2 | No      | (1,)    | [0,17]         | (210, 160, 3)         | (0,255)            |
-| [Pong: Foozpong](pong_foozpong)   | Discrete  | 4 | No      | (1,)    | [0,17]         | (210, 160, 3)         | (0,255)            |
-| [Pong: Quadrapong](pong_quadrapong)   | Discrete  | 4 | No      | (1,)    | [0,17]         | (210, 160, 3)         | (0,255)            |
-| [Pong: Team Volleyball](pong_volleyball)   | Discrete  | 4 | No      | (1,)    | [0,17]         | (210, 160, 3)         | (0,255)            |
-| [Space Invaders](space_invaders)   | Discrete  | 2 | No      | (1,)    | [0,17]         | (210, 160, 3)         | (0,255)            |
-| [Space War](space_war)   | Discrete  | 2 | No      | (1,)    | [0,17]         | (210, 160, 3)         | (0,255)            |
-| [Surround: Original](surround)   | Discrete  | 2 | No      | (1,)    | [0,17]         | (210, 160, 3)         | (0,255)            |
-| [Tennis](tennis)   | Discrete  | 2 | No      | (1,)    | [0,17]         | (210, 160, 3)         | (0,255)            |
-| [Video Checkers](video_checkers)   | Discrete  | 2 | No      | (1,)    | [0,17]         | (210, 160, 3)         | (0,255)            |
-| [Wizard of Wor](wizard_of_wor)   | Discrete  | 2 | No      | (1,)    | [0,17]         | (210, 160, 3)         | (0,255)            |
-| [Warlords](warlords)   | Discrete  | 4 | No      | (1,)    | [0,17]         | (210, 160, 3)         | (0,255)            |
-=======
 | [Boxing](atari/boxing)   | Discrete  | 2 | No      | (1,)    | [0,17]         | (210, 160, 3)         | (0,255)            |
 | [Combat: Tank](atari/combat_tank)   | Discrete  | 2 | No      | (1,)    | [0,17]         | (210, 160, 3)         | (0,255)            |
 | [Combat: Plane](atari/combat_plane)   | Discrete  | 2 | No      | (1,)    | [0,17]         | (210, 160, 3)         | (0,255)            |
@@ -52,7 +26,6 @@
 | [Video Checkers](atari/video_checkers)   | Discrete  | 2 | No      | (1,)    | [0,17]         | (210, 160, 3)         | (0,255)            |
 | [Wizard of Wor](atari/wizard_of_wor)   | Discrete  | 2 | No      | (1,)    | [0,17]         | (210, 160, 3)         | (0,255)            |
 | [Warlords](atari/warlords)   | Discrete  | 4 | No      | (1,)    | [0,17]         | (210, 160, 3)         | (0,255)            |
->>>>>>> d1d70b54
 
 
 The Atari environments are based off the [Arcade Learning Environment](https://github.com/mgbellemare/Arcade-Learning-Environment). This environment was instrumental in the development of modern reinforcement learning, and so we hope that our [multi-agent version](https://github.com/PettingZoo-Team/Multi-Agent-ALE) of it will be useful in the development of multi-agent reinforcement learning.
