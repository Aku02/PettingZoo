---
layout: docu
observations: Vector
actions: Discrete
agents: 4
manual-control: No
action-shape: (5)
action-values: Discrete(5)
observation-shape: (14),(16)
observation-values: (-inf,inf)
num-states: ?
---
### Simple Tag

<<<<<<< HEAD
This environment is part of the [MPE environments](mpe). Please read that page first for general information.
=======
>>>>>>> d1d70b54


This environment is part of the [MPE environments](../mpe). Please read that page first for general information.





`pettingzoo.mpe import simple_tag_v0`



`agents= [adversary_0, adversary_1, adversary_2, agent_0]`

<<<<<<< HEAD
![](docs/mpe/mpe_simple_tag.gif)
=======


![](mpe_simple_tag.gif)
>>>>>>> d1d70b54



*AEC diagram*



This is a predator-prey environment. Good agents (green) are faster and receive a negative reward for being hit by adversaries (red) (-10 for each collision). Adversaries are slower and are rewarded for hitting good agents (+10 for each collision). Obstacles (large black circles) block the way. By default, there is 1 good agent, 3 adversaries and 2 obstacles.



So that good agents don't run to infinity, they are also penalized for exiting the area by the following function:



```

def bound(x):

      if x < 0.9:

          return 0

      if x < 1.0:

          return (x - 0.9) * 10

      return min(np.exp(2 * x - 2), 10)

```



Agent and adversary observations: `[self_vel, self_pos, landmark_rel_positions, other_agent_rel_positions, other_agent_velocities]`



Agent and adversary action space: `[no_action, move_left, move_right, move_down, move_up]`



```

simple_tag.env(seed=None, num_good=1, num_adversaries=3, num_obstacles=2 , max_frames=100)

```



```

seed: seed for random values. Set to None to use machine random source. Set to fixed value for deterministic behavior



num_good: number of good agents



num_adversaries: number of adversaries



num_obstacles: number of obstacles



max_frames: number of frames (a step for each agent) until game terminates

```<|MERGE_RESOLUTION|>--- conflicted
+++ resolved
@@ -12,10 +12,6 @@
 ---
 ### Simple Tag
 
-<<<<<<< HEAD
-This environment is part of the [MPE environments](mpe). Please read that page first for general information.
-=======
->>>>>>> d1d70b54
 
 
 This environment is part of the [MPE environments](../mpe). Please read that page first for general information.
@@ -30,13 +26,9 @@
 
 `agents= [adversary_0, adversary_1, adversary_2, agent_0]`
 
-<<<<<<< HEAD
-![](docs/mpe/mpe_simple_tag.gif)
-=======
 
 
 ![](mpe_simple_tag.gif)
->>>>>>> d1d70b54
 
 
 
