---
layout: docu
actions: Discrete
agents: 4
manual-control: No
action-shape: Discrete(38)
action-values: Discrete(38)
observation-shape: (6, 34, 4)
observation-values: [0, 1]
num-states: 10^121
---
### Mahjong

<<<<<<< HEAD
This game part of the [classic games](classic), please visit that page first for general information about these games.
=======
>>>>>>> d1d70b54


This game part of the [classic games](../classic), please visit that page first for general information about these games.





`from pettingzoo.classic import mahjong_v0`



`agents= ['player_0', 'player_1', 'player_2', 'player_3']`

<<<<<<< HEAD
![](docs/classic/classic_mahjong.gif)
=======


![](classic_mahjong.gif)
>>>>>>> d1d70b54



*AEC Diagram*



Mahjong is a tile-based game with 4 players and 136 tiles, which includes 4 identical sets of 34 unique tiles. The objective is to form 4 sets and a pair with the 14th drawn tile. If no player wins, no player receives a reward.



Our implementation wraps [RLCard](http://rlcard.org/games.html#mahjong) and you can refer to its documentation for additional details. Please cite their work if you use this game in research.





### Environment arguments



```

mahjong.env(seed=None)

```



```

seed: seed for random values. Set to None to use machine random source. Set to fixed value for deterministic behavior

```



#### Observation Space



The observation space has a (6, 34, 4) shape with the first index representing the encoding plane. Plane 0 represent the current player's hand, Plane 1 represent the played cards on the table, and Planes 2-5 encode the public piles of each player (Plane 2: Player 0, Plane 3: Player 1, Plane 4: Player 2, and Plane 5: Player 3).



| Plane | Description               |

|:-----:|---------------------------|

|   0   | Current Player's hand     |

|   1   | Played tiles on the table |

|   2   | Public piles of player_0  |

|   3   | Public piles of player_1  |

|   4   | Public piles of player_2  |

|   5   | Public piles of player_3  |



##### Encoding per Plane



| Plane Row Index | Description                                   |

|:---------------:|-----------------------------------------------|

|      0 - 8      | Bamboo<br>_`0`: 1, `1`: 2, ..., `8`: 9_       |

|      9 - 17     | Characters<br>_`9`: 1, `10`: 2, ..., `17`: 9_ |

|     18 - 26     | Dots<br>_`18`: 1, `19`: 2, ..., `26`: 9_      |

|        27       | Dragons Green                                 |

|        28       | Dragons Red                                   |

|        29       | Dragons White                                 |

|        30       | Winds East                                    |

|        31       | Winds West                                    |

|        32       | Winds North                                   |

|        33       | Winds South                                   |



| Plane Column Index | Description |

|:------------------:|-------------|

|          0         | Tile Set 1  |

|          1         | Tile Set 2  |

|          2         | Tile Set 3  |

|          3         | Tile Set 4  |



#### Action Space



The action space, as described by RLCard, is



| Action ID   | Action                                         |

| :---------: | ---------------------------------------------- |

| 0 - 8       | Bamboo<br>_`0`: 1, `1`: 2, ..., `8`: 9_        |

| 9 - 17      | Characters<br>_`9`: 1, `10`: 2, ..., `17`: 9_  |

| 18 - 26     | Dots<br>_`18`: 1, `19`: 2, ..., `26`: 9_       |

| 27          | Dragons Green                                  |

| 28          | Dragons Red                                    |

| 29          | Dragons White                                  |

| 30          | Winds East                                     |

| 31          | Winds West                                     |

| 32          | Winds North                                    |

| 33          | Winds South                                    |

| 34          | Pong                                           |

| 35          | Chow                                           |

| 36          | Gong                                           |

| 37          | Stand                                          |



For example, you would use action `34` to pong or action `37` to stand.



#### Rewards



| Winner | Loser |

| :----: | :---: |

| +1     | -1    |



#### Legal Moves



The legal moves available for each agent, found in `env.infos[agent]['legal_moves']`, are updated after each step. Taking an illegal move ends the game with a reward of -1 for the illegally moving agent and a reward of 0 for all other agents.<|MERGE_RESOLUTION|>--- conflicted
+++ resolved
@@ -11,10 +11,6 @@
 ---
 ### Mahjong
 
-<<<<<<< HEAD
-This game part of the [classic games](classic), please visit that page first for general information about these games.
-=======
->>>>>>> d1d70b54
 
 
 This game part of the [classic games](../classic), please visit that page first for general information about these games.
@@ -29,13 +25,9 @@
 
 `agents= ['player_0', 'player_1', 'player_2', 'player_3']`
 
-<<<<<<< HEAD
-![](docs/classic/classic_mahjong.gif)
-=======
 
 
 ![](classic_mahjong.gif)
->>>>>>> d1d70b54
 
 
 
